--- conflicted
+++ resolved
@@ -548,11 +548,7 @@
                             try
                             {
                                 var isDeserialized = false;
-<<<<<<< HEAD
-                                if (jsonValue.Type == JTokenType.String && ShouldSerializeUsingParse(memberValue.MemberType))
-=======
                                 if (jsonValue.Type == JTokenType.String && ShouldSerializeUsingParse(memberValue, false))
->>>>>>> 573656ac
                                 {
                                     var tempValue = memberValue.Value;
                                     memberValue.Value = (string)jsonValue;
