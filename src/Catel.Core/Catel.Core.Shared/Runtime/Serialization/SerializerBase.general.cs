﻿// --------------------------------------------------------------------------------------------------------------------
// <copyright file="SerializerBase.general.cs" company="Catel development team">
//   Copyright (c) 2008 - 2015 Catel development team. All rights reserved.
// </copyright>
// --------------------------------------------------------------------------------------------------------------------


namespace Catel.Runtime.Serialization
{
    using System;
    using System.Collections;
    using System.Collections.Generic;
    using System.IO;
    using System.Reflection;
    using Catel.ApiCop;
    using Catel.ApiCop.Rules;
    using Catel.Caching;
    using Catel.Data;
    using Catel.IoC;
    using Catel.Logging;
    using Catel.Reflection;

    /// <summary>
    /// Base class for serializers that can serialize any object.
    /// </summary>
    /// <typeparam name="TSerializationContext">The type of the T serialization context.</typeparam>
    public abstract partial class SerializerBase<TSerializationContext> : ISerializer
        where TSerializationContext : class
    {
        #region Constants
        /// <summary>
        /// The log.
        /// </summary>
        private static readonly ILog Log = LogManager.GetCurrentClassLogger();

        /// <summary>
        /// The API cop.
        /// </summary>
        private static readonly IApiCop ApiCop = ApiCopManager.GetCurrentClassApiCop();

        /// <summary>
        /// The root object name.
        /// </summary>
        protected const string RootObjectName = "Value";

        /// <summary>
        /// The collection name.
        /// </summary>
        protected const string CollectionName = "Items";

        /// <summary>
        /// The dictionary name.
        /// </summary>
        protected const string DictionaryName = "Pairs";
        #endregion

        #region Fields
        private readonly CacheStorage<Type, SerializationModelInfo> _serializationModelCache = new CacheStorage<Type, SerializationModelInfo>();

        private readonly CacheStorage<Type, bool> _shouldSerializeAsCollectionCache = new CacheStorage<Type, bool>();
        private readonly CacheStorage<Type, bool> _shouldSerializeAsDictionaryCache = new CacheStorage<Type, bool>();
        private readonly CacheStorage<Type, bool> _shouldSerializeByExternalSerializerCache = new CacheStorage<Type, bool>();
<<<<<<< HEAD
        private readonly CacheStorage<Type, bool> _shouldSerializeUsingParseCache = new CacheStorage<Type, bool>();
=======
        private readonly CacheStorage<string, bool> _shouldSerializeUsingParseCache = new CacheStorage<string, bool>();
>>>>>>> 573656ac

        private readonly CacheStorage<Type, MethodInfo> _parseMethodCache = new CacheStorage<Type, MethodInfo>();
        private readonly CacheStorage<Type, MethodInfo> _toStringMethodCache = new CacheStorage<Type, MethodInfo>();
        #endregion

        #region Constructors
        /// <summary>
        /// Initializes static members of the <see cref="SerializerBase{TSerializationContext}"/> class.
        /// </summary>
        static SerializerBase()
        {
            ApiCop.RegisterRule(new InitializationApiCopRule("SerializerBase.WarmupAtStartup", "It is recommended to warm up the serializers at application startup", ApiCopRuleLevel.Hint, InitializationMode.Eager,
                "https://catelproject.atlassian.net/wiki/display/CTL/Introduction+to+serialization#Introductiontoserialization-Warmingupserialization"));
        }

        /// <summary>
        /// Initializes a new instance of the <see cref="SerializerBase{TSerializationContext}" /> class.
        /// </summary>
        /// <param name="serializationManager">The serialization manager.</param>
        /// <param name="typeFactory">The type factory.</param>
        /// <param name="objectAdapter">The object adapter.</param>
        /// <exception cref="ArgumentNullException">The <paramref name="serializationManager" /> is <c>null</c>.</exception>
        protected SerializerBase(ISerializationManager serializationManager, ITypeFactory typeFactory, IObjectAdapter objectAdapter)
        {
            Argument.IsNotNull("serializationManager", serializationManager);
            Argument.IsNotNull("typeFactory", typeFactory);
            Argument.IsNotNull("objectAdapter", objectAdapter);

            SerializationManager = serializationManager;
            TypeFactory = typeFactory;
            ObjectAdapter = objectAdapter;

            SerializationManager.CacheInvalidated += OnSerializationManagerCacheInvalidated;
        }
        #endregion

        #region Properties
        /// <summary>
        /// Gets the serialization manager.
        /// </summary>
        /// <value>The serialization manager.</value>
        protected ISerializationManager SerializationManager { get; private set; }

        /// <summary>
        /// Gets the type factory.
        /// </summary>
        /// <value>The type factory.</value>
        protected ITypeFactory TypeFactory { get; private set; }

        /// <summary>
        /// Gets the object adapter.
        /// </summary>
        /// <value>The object adapter.</value>
        protected IObjectAdapter ObjectAdapter { get; private set; }
        #endregion

        #region ISerializer<TSerializationContext> Members
        /// <summary>
        /// Gets the serializable members for the specified model.
        /// </summary>
        /// <param name="context">The serialization context.</param>
        /// <param name="model">The model.</param>
        /// <param name="membersToIgnore">The members to ignore.</param>
        /// <returns>The list of members to serialize.</returns>
        /// <exception cref="ArgumentNullException">The <paramref name="model"/> is <c>null</c>.</exception>
        public virtual List<MemberValue> GetSerializableMembers(ISerializationContext<TSerializationContext> context, object model, params string[] membersToIgnore)
        {
            Argument.IsNotNull("model", model);

            var listToSerialize = new List<MemberValue>();
            var membersToIgnoreHashSet = new HashSet<string>(membersToIgnore);

            var modelType = model.GetType();

            // If a basic type, we need to directly deserialize as member and replace the context model
            if (ShouldExternalSerializerHandleMember(context.ModelType))
            {
                listToSerialize.Add(new MemberValue(SerializationMemberGroup.SimpleRootObject, modelType, modelType, RootObjectName, RootObjectName, model));
                return listToSerialize;
            }

            if (ShouldSerializeAsDictionary(modelType))
            {
                // CTL-688: only support json for now. In the future, these checks (depth AND type) should be removed
                if (SupportsDictionarySerialization(context))
                {
                    listToSerialize.Add(new MemberValue(SerializationMemberGroup.Dictionary, modelType, modelType, CollectionName, CollectionName, model));
                    return listToSerialize;
                }
            }

            if (ShouldSerializeAsCollection(modelType))
            {
                listToSerialize.Add(new MemberValue(SerializationMemberGroup.Collection, modelType, modelType, CollectionName, CollectionName, model));
                return listToSerialize;
            }

            if (modelType == typeof(SerializableKeyValuePair))
            {
                var keyValuePair = (SerializableKeyValuePair)model;

                var keyType = typeof(object);
                var valueType = typeof(object);

                // Search max 2 levels deep, if not found, then we failed
                var parentDictionary = context.FindParentType(x => x.IsDictionary(), 2);
                if (parentDictionary != null)
                {
                    var genericTypeDefinition = parentDictionary.GetGenericArgumentsEx();

                    keyType = genericTypeDefinition[0];
                    valueType = genericTypeDefinition[1];
                }

                listToSerialize.Add(new MemberValue(SerializationMemberGroup.RegularProperty, modelType, keyType, "Key", "Key", keyValuePair.Key));
                listToSerialize.Add(new MemberValue(SerializationMemberGroup.RegularProperty, modelType, valueType, "Value", "Value", keyValuePair.Value));

                return listToSerialize;
            }

            var modelInfo = _serializationModelCache.GetFromCacheOrFetch(modelType, () =>
            {
                var catelProperties = SerializationManager.GetCatelPropertiesToSerialize(modelType);
                var fields = SerializationManager.GetFieldsToSerialize(modelType);
                var properties = SerializationManager.GetRegularPropertiesToSerialize(modelType);

                return new SerializationModelInfo(modelType, catelProperties, fields, properties);
            });

            var members = new List<MemberMetadata>();
            members.AddRange(modelInfo.CatelPropertiesByName.Values);
            members.AddRange(modelInfo.PropertiesByName.Values);
            members.AddRange(modelInfo.FieldsByName.Values);

            foreach (var memberMetadata in members)
            {
                var memberName = memberMetadata.MemberName;
                if (membersToIgnoreHashSet.Contains(memberName) || ShouldIgnoreMember(model, memberName))
                {
                    Log.Debug("Member '{0}' is being ignored for serialization", memberName);
                    continue;
                }

                var memberValue = ObjectAdapter.GetMemberValue(model, memberName, modelInfo);
                if (memberValue != null)
                {
                    listToSerialize.Add(memberValue);
                }
            }

            return listToSerialize;
        }
        #endregion

        #region Methods
        /// <summary>
        /// Handles the <see cref="E:SerializationManagerCacheInvalidated" /> event.
        /// </summary>
        /// <param name="sender">The sender.</param>
        /// <param name="e">The <see cref="CacheInvalidatedEventArgs"/> instance containing the event data.</param>
        private void OnSerializationManagerCacheInvalidated(object sender, CacheInvalidatedEventArgs e)
        {
            _serializationModelCache.Remove(e.Type);
        }

        /// <summary>
        /// Warms up the specified types. If the <paramref name="types" /> is <c>null</c>, all types known
        /// in the <see cref="TypeCache" /> will be initialized.
        /// <para />
        /// Note that it is not required to call this, but it can help to prevent an additional performance
        /// impact the first time a type is serialized.
        /// </summary>
        /// <param name="types">The types to warmp up. If <c>null</c>, all types will be initialized.</param>
        /// <param name="typesPerThread">The types per thread. If <c>-1</c>, all types will be initialized on the same thread.</param>
        public void Warmup(IEnumerable<Type> types, int typesPerThread = 1000)
        {
            ApiCop.UpdateRule<InitializationApiCopRule>("SerializerBase.WarmupAtStartup",
                x => x.SetInitializationMode(InitializationMode.Eager, GetType().GetSafeFullName(false)));

            if (types == null)
            {
                types = TypeCache.GetTypes(x => x.IsModelBase());
            }

            var allTypes = new List<Type>(types);

            ParallelHelper.ExecuteInParallel(allTypes, type =>
            {
                // General warmup
                SerializationManager.Warmup(type);

                // Specific (customized) warmup
                Warmup(type);
            }, typesPerThread, "warmup serializer for types");
        }

        /// <summary>
        /// Warms up the specified type.
        /// </summary>
        /// <param name="type">The type to warmup.</param>
        protected abstract void Warmup(Type type);

        /// <summary>
        /// Determines whether the specified member on the specified model should be ignored by the serialization engine.
        /// </summary>
        /// <param name="model">The model.</param>
        /// <param name="propertyName">Name of the member.</param>
        /// <returns><c>true</c> if the member should be ignored, <c>false</c> otherwise.</returns>
        protected virtual bool ShouldIgnoreMember(object model, string propertyName)
        {
            return false;
        }

        /// <summary>
        /// Gets the context for the specified model type.
        /// <para />
        /// Use this method when no model instance is available. This method will create one.
        /// </summary>
        /// <param name="modelType">Type of the model.</param>
        /// <param name="context">The context.</param>
        /// <param name="contextMode">The context mode.</param>
        /// <returns>The serialization context.</returns>
        /// <exception cref="ArgumentNullException">The <paramref name="modelType" /> is <c>null</c>.</exception>
        /// <exception cref="ArgumentNullException">The <paramref name="context" /> is <c>null</c>.</exception>
        protected ISerializationContext<TSerializationContext> GetContext(Type modelType, TSerializationContext context, SerializationContextMode contextMode)
        {
            Argument.IsNotNull("type", modelType);
            Argument.IsNotNull("context", context);

            var model = CreateModelInstance(modelType);
            return GetContext(model, modelType, context, contextMode);
        }

        /// <summary>
        /// Gets the context for the specified model type.
        /// <para />
        /// Use this method when no model instance is available. This method will create one.
        /// </summary>
        /// <param name="modelType">Type of the model.</param>
        /// <param name="stream">The stream.</param>
        /// <param name="contextMode">The context mode.</param>
        /// <returns>The serialization context.</returns>
        /// <exception cref="ArgumentNullException">The <paramref name="modelType" /> is <c>null</c>.</exception>
        /// <exception cref="ArgumentNullException">The <paramref name="stream" /> is <c>null</c>.</exception>
        protected ISerializationContext<TSerializationContext> GetContext(Type modelType, Stream stream, SerializationContextMode contextMode)
        {
            Argument.IsNotNull("type", modelType);
            Argument.IsNotNull("stream", stream);

            var model = CreateModelInstance(modelType);
            return GetContext(model, modelType, stream, contextMode);
        }

        /// <summary>
        /// Gets the context for the specified model instance.
        /// </summary>
        /// <param name="model">The model, can be <c>null</c> for value types.</param>
        /// <param name="modelType">Type of the model.</param>
        /// <param name="context">The context.</param>
        /// <param name="contextMode">The context mode.</param>
        /// <returns>The serialization context.</returns>
        /// <exception cref="ArgumentNullException">The <paramref name="modelType" /> is <c>null</c>.</exception>
        /// <exception cref="ArgumentNullException">The <paramref name="context" /> is <c>null</c>.</exception>
        protected virtual ISerializationContext<TSerializationContext> GetContext(object model, Type modelType, TSerializationContext context, SerializationContextMode contextMode)
        {
            Argument.IsNotNull("modelType", modelType);
            Argument.IsNotNull("context", context);

            return new SerializationContext<TSerializationContext>(model, modelType, context, contextMode);
        }

        /// <summary>
        /// Gets the context.
        /// </summary>
        /// <param name="model">The model, can be <c>null</c> for value types.</param>
        /// <param name="modelType">Type of the model.</param>
        /// <param name="stream">The stream.</param>
        /// <param name="contextMode">The context mode.</param>
        /// <returns>The serialization context.</returns>
        /// <exception cref="ArgumentNullException">The <paramref name="modelType" /> is <c>null</c>.</exception>
        /// <exception cref="ArgumentNullException">The <paramref name="stream" /> is <c>null</c>.</exception>
        protected abstract ISerializationContext<TSerializationContext> GetContext(object model, Type modelType, Stream stream, SerializationContextMode contextMode);

        /// <summary>
        /// Appends the serialization context to the specified stream. This way each serializer can handle the serialization
        /// its own way and write the contents to the stream via this method.
        /// </summary>
        /// <param name="context">The context.</param>
        /// <param name="stream">The stream.</param>
        protected abstract void AppendContextToStream(ISerializationContext<TSerializationContext> context, Stream stream);

        /// <summary>
        /// Populates the model with the specified members.
        /// </summary>
        /// <param name="model">The model.</param>
        /// <param name="members">The members.</param>
        /// <exception cref="ArgumentNullException">The <paramref name="model"/> is <c>null</c>.</exception>
        /// <exception cref="ArgumentNullException">The <paramref name="members"/> is <c>null</c>.</exception>
        protected virtual void PopulateModel(object model, params MemberValue[] members)
        {
            Argument.IsNotNull("model", model);
            Argument.IsNotNull("properties", members);

            var modelType = model.GetType();

            var modelInfo = _serializationModelCache.GetFromCacheOrFetch(modelType, () =>
            {
                var catelProperties = SerializationManager.GetCatelProperties(modelType);
                var fields = SerializationManager.GetFields(modelType);
                var regularProperties = SerializationManager.GetRegularProperties(modelType);

                return new SerializationModelInfo(modelType, catelProperties, fields, regularProperties);
            });

            foreach (var member in members)
            {
                ObjectAdapter.SetMemberValue(model, member, modelInfo);
            }
        }

        /// <summary>
        /// Gets the member group.
        /// </summary>
        /// <param name="modelType">Type of the model.</param>
        /// <param name="memberName">Name of the member.</param>
        /// <returns>The <see cref="SerializationMemberGroup"/>.</returns>
        protected SerializationMemberGroup GetMemberGroup(Type modelType, string memberName)
        {
            var catelProperties = SerializationManager.GetCatelPropertyNames(modelType);
            if (catelProperties.Contains(memberName))
            {
                return SerializationMemberGroup.CatelProperty;
            }

            var regularProperties = SerializationManager.GetRegularPropertyNames(modelType);
            if (regularProperties.Contains(memberName))
            {
                return SerializationMemberGroup.RegularProperty;
            }

            return SerializationMemberGroup.Field;
        }

        /// <summary>
        /// Gets the type of the member.
        /// </summary>
        /// <param name="modelType">Type of the model.</param>
        /// <param name="memberName">Name of the member.</param>
        /// <returns>The <see cref="Type"/> of the member.</returns>
        protected Type GetMemberType(Type modelType, string memberName)
        {
            var catelProperties = SerializationManager.GetCatelProperties(modelType);
            if (catelProperties.ContainsKey(memberName))
            {
                return catelProperties[memberName].MemberType;
            }

            var regularProperties = SerializationManager.GetRegularProperties(modelType);
            if (regularProperties.ContainsKey(memberName))
            {
                return regularProperties[memberName].MemberType;
            }

            var fields = SerializationManager.GetFields(modelType);
            if (fields.ContainsKey(memberName))
            {
                return fields[memberName].MemberType;
            }

            return null;
        }


        /// <summary>
        /// Returns whether the model should be serialized as collection. Note that this method will
        /// return <c>false</c> if the method does not derive from <c>ModelBase</c>.
        /// </summary>
        /// <param name="memberType">Type of the member.</param>
        /// <returns><c>true</c> if the model should be serialized as a collection, <c>false</c> otherwise.</returns>
        protected virtual bool ShouldSerializeModelAsCollection(Type memberType)
        {
            if (memberType.IsDecoratedWithAttribute<SerializeAsCollectionAttribute>())
            {
                return true;
            }

            return false;
        }

        /// <summary>
        /// Returns whether the member value should be serialized as collection.
        /// </summary>
        /// <param name="memberValue">The member value.</param>
        /// <returns><c>true</c> if the member value should be serialized as collection, <c>false</c> otherwise.</returns>
        protected bool ShouldSerializeAsCollection(MemberValue memberValue)
        {
            if (memberValue.MemberGroup == SerializationMemberGroup.Collection)
            {
                return true;
            }

            return ShouldSerializeAsCollection(memberValue.GetBestMemberType());
        }

        /// <summary>
        /// Returns whether the member value should be serialized as collection.
        /// </summary>
        /// <param name="memberType">Type of the member.</param>
        /// <returns><c>true</c> if the member value should be serialized as collection, <c>false</c> otherwise.</returns>
        protected virtual bool ShouldSerializeAsCollection(Type memberType)
        {
            return _shouldSerializeAsCollectionCache.GetFromCacheOrFetch(memberType, () =>
            {
                var serializerModifiers = SerializationManager.GetSerializerModifiers(memberType);
                if (serializerModifiers != null)
                {
                    foreach (var serializerModifier in serializerModifiers)
                    {
                        var shouldSerializeAsCollection = serializerModifier.ShouldSerializeAsCollection();
                        if (shouldSerializeAsCollection.HasValue)
                        {
                            return shouldSerializeAsCollection.Value;
                        }
                    }
                }

                if (memberType == typeof(byte[]))
                {
                    return false;
                }

                // An exception is ModelBase, we will always serialize ourselves (even when it is a collection)
                if (memberType.IsModelBase())
                {
                    return ShouldSerializeModelAsCollection(memberType);
                }

                if (memberType.IsCollection())
                {
                    return true;
                }

                if (memberType == typeof(IEnumerable))
                {
                    return true;
                }

                if (memberType.IsGenericTypeEx())
                {
                    var genericDefinition = memberType.GetGenericTypeDefinitionEx();
                    if (genericDefinition == typeof(IEnumerable<>) ||
                        typeof(IEnumerable<>).IsAssignableFromEx(genericDefinition))
                    {
                        return true;
                    }
                }

                return false;
            });
        }

        /// <summary>
        /// Returns whether the member value should be serialized as dictionary.
        /// </summary>
        /// <param name="memberValue">The member value.</param>
        /// <returns><c>true</c> if the member value should be serialized as dictionary, <c>false</c> otherwise.</returns>
        protected bool ShouldSerializeAsDictionary(MemberValue memberValue)
        {
            if (memberValue.MemberGroup == SerializationMemberGroup.Dictionary)
            {
                return true;
            }

            return ShouldSerializeAsDictionary(memberValue.GetBestMemberType());
        }

        /// <summary>
        /// Returns whether the member value should be serialized as dictionary.
        /// </summary>
        /// <param name="memberType">Type of the member.</param>
        /// <returns><c>true</c> if the member value should be serialized as dictionary, <c>false</c> otherwise.</returns>
        protected virtual bool ShouldSerializeAsDictionary(Type memberType)
        {
            return _shouldSerializeAsDictionaryCache.GetFromCacheOrFetch(memberType, () =>
            {
                var serializerModifiers = SerializationManager.GetSerializerModifiers(memberType);
                if (serializerModifiers != null)
                {
                    foreach (var serializerModifier in serializerModifiers)
                    {
                        var shouldSerializeAsDictionary = serializerModifier.ShouldSerializeAsDictionary();
                        if (shouldSerializeAsDictionary.HasValue)
                        {
                            return shouldSerializeAsDictionary.Value;
                        }
                    }
                }

                if (memberType.IsDictionary())
                {
                    return true;
                }

                return false;
            });
        }

        /// <summary>
        /// Returns whether the member value should be serialized using <c>ToString(IFormatProvider)</c> and deserialized using <c>Parse(string, IFormatProvider)</c>.
        /// </summary>
<<<<<<< HEAD
        /// <param name="memberType">Type of the member.</param>
        /// <returns><c>true</c> if the member should be serialized using parse.</returns>
        protected virtual bool ShouldSerializeUsingParse(Type memberType)
        {
            return _shouldSerializeUsingParseCache.GetFromCacheOrFetch(memberType, () =>
            {
=======
        /// <param name="memberValue">The member value.</param>
        /// <param name="checkActualMemberType">if set to <c>true</c>, check the actual member type.</param>
        /// <returns>
        ///   <c>true</c> if the member should be serialized using parse.
        /// </returns>
        protected virtual bool ShouldSerializeUsingParse(MemberValue memberValue, bool checkActualMemberType)
        {
            var cacheKey = $"{memberValue.ModelTypeName}|{memberValue.MemberTypeName}|{checkActualMemberType}";

            return _shouldSerializeUsingParseCache.GetFromCacheOrFetch(cacheKey, () =>
            {
                var serializerModifiers = SerializationManager.GetSerializerModifiers(memberValue.ModelType);

                foreach (var serializerModifier in serializerModifiers)
                {
                    var value = serializerModifier.ShouldSerializeMemberUsingParse(memberValue);
                    if (value.HasValue && !value.Value)
                    {
                        return false;
                    }
                }

                var memberType = checkActualMemberType ? memberValue.ActualMemberType : memberValue.MemberType;
                if (memberType == null)
                {
                    memberType = memberValue.MemberType;
                }

>>>>>>> 573656ac
                var toStringMethod = GetObjectToStringMethod(memberType);
                if (toStringMethod == null)
                {
                    return false;
                }

                var parseMethod = GetObjectParseMethod(memberType);
                if (parseMethod == null)
                {
                    return false;
                }

                return true;
            });
        }

        /// <summary>
        /// Gets the <c>ToString(IFormatProvider)</c> method.
        /// </summary>
        /// <param name="memberType">Type of the member.</param>
        /// <returns></returns>
        protected virtual MethodInfo GetObjectToStringMethod(Type memberType)
        {
            var toStringMethod = _toStringMethodCache.GetFromCacheOrFetch(memberType, () =>
            {
                var method = memberType.GetMethodEx("ToString", new[] { typeof(IFormatProvider) }, BindingFlags.Public | BindingFlags.Instance | BindingFlags.FlattenHierarchy);
                return method;
            });

            return toStringMethod;
        }

        /// <summary>
        /// Gets the <c>Parse(string, IFormatProvider)</c> method.
        /// </summary>
        /// <param name="memberType">Type of the member.</param>
        /// <returns></returns>
        protected virtual MethodInfo GetObjectParseMethod(Type memberType)
        {
            var parseMethod = _parseMethodCache.GetFromCacheOrFetch(memberType, () =>
            {
                var method = memberType.GetMethodEx("Parse", new[] { typeof(string), typeof(IFormatProvider) }, BindingFlags.Public | BindingFlags.Static | BindingFlags.FlattenHierarchy);
                return method;
            });

            return parseMethod;
        }

        /// <summary>
        /// Converts a dictionary into a serializable collection.
        /// </summary>
        /// <param name="memberValue">The member value.</param>
        /// <returns>The list of serializable key value pairs.</returns>
        protected List<SerializableKeyValuePair> ConvertDictionaryToCollection(object memberValue)
        {
            var collection = new List<SerializableKeyValuePair>();

            var dictionary = memberValue as IDictionary;
            if (dictionary != null)
            {
                var genericArguments = memberValue.GetType().GetGenericArgumentsEx();
                var keyType = genericArguments[0];
                var valueType = genericArguments[1];

                foreach (var key in dictionary.Keys)
                {
                    var serializableKeyValuePair = new SerializableKeyValuePair
                    {
                        Key = key,
                        KeyType = keyType,
                        Value = dictionary[key],
                        ValueType = valueType
                    };

                    collection.Add(serializableKeyValuePair);
                }
            }

            return collection;
        }

        /// <summary>
        /// Returns whether json.net should handle the member.
        /// <para />
        /// By default it only handles non-class types.
        /// </summary>
        /// <param name="memberValue">The member value.</param>
        /// <returns><c>true</c> if json.net should handle the type, <c>false</c> otherwise.</returns>
        protected virtual bool ShouldExternalSerializerHandleMember(MemberValue memberValue)
        {
            if (memberValue.MemberGroup == SerializationMemberGroup.Collection)
            {
                return false;
            }

            return ShouldExternalSerializerHandleMember(memberValue.GetBestMemberType());
        }

        /// <summary>
        /// Returns whether json.net should handle the member.
        /// <para />
        /// By default it only handles non-class types.
        /// </summary>
        /// <param name="memberType">Type of the member.</param>
        /// <returns><c>true</c> if json.net should handle the type, <c>false</c> otherwise.</returns>
        protected virtual bool ShouldExternalSerializerHandleMember(Type memberType)
        {
            return _shouldSerializeByExternalSerializerCache.GetFromCacheOrFetch(memberType, () =>
            {
                if (memberType == typeof(IEnumerable))
                {
                    return false;
                }

                if (!memberType.IsClassType())
                {
                    return true;
                }

                if (memberType == typeof(string))
                {
                    return true;
                }

                if (memberType == typeof(Guid))
                {
                    return true;
                }

                if (memberType == typeof(Uri))
                {
                    return true;
                }

                if (memberType == typeof(byte[]))
                {
                    return true;
                }

                return false;
            });
        }

        /// <summary>
        /// Creates the model instance. When a type is an array or IEnumerable, this will use a collection as model instance.
        /// </summary>
        /// <param name="type">Type of the model.</param>
        /// <returns>The instantiated type.</returns>
        protected virtual object CreateModelInstance(Type type)
        {
            Type elementType = null;

            if (type == typeof(string))
            {
                return string.Empty;
            }

            if (type.IsBasicType())
            {
                return Activator.CreateInstance(type);
            }

            if (type == typeof(IEnumerable))
            {
                elementType = typeof(object);
            }

            if (type.IsArrayEx())
            {
                elementType = type.GetElementTypeEx();
                return Array.CreateInstance(elementType, 0);
            }

            if (type.IsGenericTypeEx() && typeof(IEnumerable<>) == type.GetGenericTypeDefinitionEx())
            {
                elementType = type.GetGenericArgumentsEx()[0];
            }

            if (elementType != null)
            {
                var collectionType = typeof(List<>);
                var genericCollectionType = collectionType.MakeGenericType(elementType);

                type = genericCollectionType;
            }

            return TypeFactory.CreateInstance(type);
        }

        /// <summary>
        /// Determines whether the specified member value is a root dictionary.
        /// </summary>
        /// <param name="context">The context.</param>
        /// <param name="memberValue">The member value.</param>
        /// <returns><c>true</c> if the specified member value is a root dictionary; otherwise, <c>false</c>.</returns>
        protected virtual bool IsRootDictionary(ISerializationContext<TSerializationContext> context, MemberValue memberValue)
        {
            return IsRootObject(context, memberValue, x => ShouldSerializeAsDictionary(x));
        }

        /// <summary>
        /// Determines whether the specified member value is a root collection.
        /// </summary>
        /// <param name="context">The context.</param>
        /// <param name="memberValue">The member value.</param>
        /// <returns><c>true</c> if the specified member value is a root collection; otherwise, <c>false</c>.</returns>
        protected virtual bool IsRootCollection(ISerializationContext<TSerializationContext> context, MemberValue memberValue)
        {
            return IsRootObject(context, memberValue, x => ShouldSerializeAsCollection(x));
        }

        /// <summary>
        /// Determines whether the specified member value is a root object.
        /// </summary>
        /// <param name="context">The context.</param>
        /// <param name="memberValue">The member value.</param>
        /// <param name="predicate">The predicate.</param>
        /// <returns><c>true</c> if the specified member value is a root object; otherwise, <c>false</c>.</returns>
        protected virtual bool IsRootObject(ISerializationContext<TSerializationContext> context, MemberValue memberValue, Func<MemberValue, bool> predicate)
        {
            if (context.Depth > 0)
            {
                return false;
            }

            if (!ReferenceEquals(context.Model, memberValue.Value))
            {
                return false;
            }

            if (!predicate(memberValue))
            {
                return false;
            }

            return true;
        }

        /// <summary>
        /// Supportses the dictionary serialization.
        /// </summary>
        /// <param name="context">The context.</param>
        /// <returns><c>true</c> if XXXX, <c>false</c> otherwise.</returns>
        protected virtual bool SupportsDictionarySerialization(ISerializationContext<TSerializationContext> context)
        {
            // NOTE: This method must be deleted in the future

            // CTL-688: only support json for now. In the future, these checks (depth AND type) should be removed
            if (context.Depth == 0 || GetType().Name != "XmlSerializer")
            {
                return true;
            }

            return false;
        }
        #endregion
    }
}<|MERGE_RESOLUTION|>--- conflicted
+++ resolved
@@ -60,11 +60,7 @@
         private readonly CacheStorage<Type, bool> _shouldSerializeAsCollectionCache = new CacheStorage<Type, bool>();
         private readonly CacheStorage<Type, bool> _shouldSerializeAsDictionaryCache = new CacheStorage<Type, bool>();
         private readonly CacheStorage<Type, bool> _shouldSerializeByExternalSerializerCache = new CacheStorage<Type, bool>();
-<<<<<<< HEAD
-        private readonly CacheStorage<Type, bool> _shouldSerializeUsingParseCache = new CacheStorage<Type, bool>();
-=======
         private readonly CacheStorage<string, bool> _shouldSerializeUsingParseCache = new CacheStorage<string, bool>();
->>>>>>> 573656ac
 
         private readonly CacheStorage<Type, MethodInfo> _parseMethodCache = new CacheStorage<Type, MethodInfo>();
         private readonly CacheStorage<Type, MethodInfo> _toStringMethodCache = new CacheStorage<Type, MethodInfo>();
@@ -446,7 +442,7 @@
         /// <returns><c>true</c> if the model should be serialized as a collection, <c>false</c> otherwise.</returns>
         protected virtual bool ShouldSerializeModelAsCollection(Type memberType)
         {
-            if (memberType.IsDecoratedWithAttribute<SerializeAsCollectionAttribute>())
+            if (AttributeHelper.IsDecoratedWithAttribute<SerializeAsCollectionAttribute>(memberType))
             {
                 return true;
             }
@@ -575,14 +571,6 @@
         /// <summary>
         /// Returns whether the member value should be serialized using <c>ToString(IFormatProvider)</c> and deserialized using <c>Parse(string, IFormatProvider)</c>.
         /// </summary>
-<<<<<<< HEAD
-        /// <param name="memberType">Type of the member.</param>
-        /// <returns><c>true</c> if the member should be serialized using parse.</returns>
-        protected virtual bool ShouldSerializeUsingParse(Type memberType)
-        {
-            return _shouldSerializeUsingParseCache.GetFromCacheOrFetch(memberType, () =>
-            {
-=======
         /// <param name="memberValue">The member value.</param>
         /// <param name="checkActualMemberType">if set to <c>true</c>, check the actual member type.</param>
         /// <returns>
@@ -611,7 +599,6 @@
                     memberType = memberValue.MemberType;
                 }
 
->>>>>>> 573656ac
                 var toStringMethod = GetObjectToStringMethod(memberType);
                 if (toStringMethod == null)
                 {
