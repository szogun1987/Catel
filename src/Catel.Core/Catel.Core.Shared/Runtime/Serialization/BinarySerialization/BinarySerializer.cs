﻿// --------------------------------------------------------------------------------------------------------------------
// <copyright file="BinarySerializer.cs" company="Catel development team">
//   Copyright (c) 2008 - 2015 Catel development team. All rights reserved.
// </copyright>
// --------------------------------------------------------------------------------------------------------------------

#if NET

namespace Catel.Runtime.Serialization.Binary
{
    using System;
    using System.Collections.Generic;
    using System.IO;
    using System.Linq;
    using System.Runtime.Serialization;
    using System.Runtime.Serialization.Formatters;
    using System.Runtime.Serialization.Formatters.Binary;
    using Data;
    using IoC;
    using Logging;
    using Reflection;

    /// <summary>
    /// The binary serializer.
    /// </summary>
    public class BinarySerializer : SerializerBase<BinarySerializationContextInfo>, IBinarySerializer
    {
        #region Constants
        private const string GraphId = "GraphId";
        private const string GraphRefId = "GraphRefId";

        /// <summary>
        /// The property values key.
        /// </summary>
        private const string PropertyValuesKey = "PropertyValues";

        /// <summary>
        /// The deserialization binder with redirect support.
        /// </summary>
        protected static RedirectDeserializationBinder DeserializationBinder;

        /// <summary>
        /// The log.
        /// </summary>
        private static readonly ILog Log = LogManager.GetCurrentClassLogger();
        #endregion

        #region Constructors
        /// <summary>
        /// Initializes a new instance of the <see cref="BinarySerializer" /> class.
        /// </summary>
        /// <param name="serializationManager">The serialization manager.</param>
        /// <param name="typeFactory">The type factory.</param>
        /// <param name="objectAdapter">The object adapter.</param>
        /// <exception cref="ArgumentNullException">The <paramref name="serializationManager" /> is <c>null</c>.</exception>
        public BinarySerializer(ISerializationManager serializationManager, ITypeFactory typeFactory, IObjectAdapter objectAdapter)
            : base(serializationManager, typeFactory, objectAdapter)
        {
            if (DeserializationBinder == null)
            {
                DeserializationBinder = new RedirectDeserializationBinder();
            }
        }
        #endregion

        #region IBinarySerializer Members
        /// <summary>
        /// Deserializes the specified model type.
        /// </summary>
        /// <remarks>
        /// When deserializing a stream, the binary serializer must use the <see cref="BinaryFormatter"/> because this will
        /// inject the right <see cref="SerializationInfo"/> into a new serializer.
        /// </remarks>
        /// <param name="modelType">Type of the model.</param>
        /// <param name="stream">The stream.</param>
        /// <returns>The serialized object.</returns>
        public override object Deserialize(Type modelType, Stream stream)
        {
            Argument.IsNotNull("modelType", modelType);

            // Note: although this looks like an unnecessary overload, it's required to prevent duplicate scopes

            var model = CreateModelInstance(modelType);
            return Deserialize(model, stream);
        }

        /// <summary>
        /// Deserializes the specified model.
        /// </summary>
        /// <remarks>
        /// When deserializing a stream, the binary serializer must use the <see cref="BinaryFormatter"/> because this will
        /// inject the right <see cref="SerializationInfo"/> into a new serializer.
        /// </remarks>
        /// <param name="model">The model.</param>
        /// <param name="stream">The stream.</param>
        public override object Deserialize(object model, Stream stream)
        {
            Argument.IsNotNull("model", model);

            using (var context = (SerializationContext<BinarySerializationContextInfo>)GetContext(model, model.GetType(), stream, SerializationContextMode.Deserialization))
            {
                var referenceManager = context.ReferenceManager;
                if (referenceManager.Count == 0)
                {
                    Log.Debug("Reference manager contains no objects yet, adding initial reference which is the first model in the graph");

                    referenceManager.GetInfo(context.Model);
                }

                var binaryFormatter = CreateBinaryFormatter(SerializationContextMode.Deserialization);
                var propertyValues = (List<PropertyValue>)binaryFormatter.Deserialize(stream);
                var memberValues = ConvertPropertyValuesToMemberValues(context, model.GetType(), propertyValues);
                context.Context.MemberValues.AddRange(memberValues);

                return Deserialize(model, context.Context);
            }
        }
        #endregion

        #region Methods
        /// <summary>
        /// Warms up the specified type.
        /// </summary>
        /// <param name="type">The type to warmup.</param>
        protected override void Warmup(Type type)
        {
            // No additional warmup required by the binary serializer
        }

        /// <summary>
        /// Serializes the member.
        /// </summary>
        /// <param name="context">The context.</param>
        /// <param name="memberValue">The member value.</param>
        protected override void SerializeMember(ISerializationContext<BinarySerializationContextInfo> context, MemberValue memberValue)
        {
            var serializationContext = context.Context;
            var memberValues = serializationContext.MemberValues;

            if (memberValue.MemberGroup == SerializationMemberGroup.Dictionary)
            {
                memberValue.Value = ConvertDictionaryToCollection(memberValue.Value);
            }

            memberValues.Add(memberValue);
        }

        /// <summary>
        /// Deserializes the member.
        /// </summary>
        /// <param name="context">The context.</param>
        /// <param name="memberValue">The member value.</param>
        /// <returns>The <see cref="SerializationObject"/> representing the deserialized value or result.</returns>
        protected override SerializationObject DeserializeMember(ISerializationContext<BinarySerializationContextInfo> context, MemberValue memberValue)
        {
            var serializationContext = context.Context;
            var memberValues = serializationContext.MemberValues;

            var finalMemberValue = (from x in memberValues
                                    where string.Equals(x.Name, memberValue.Name, StringComparison.Ordinal)
                                    select x).FirstOrDefault();

            if (finalMemberValue != null)
            {
<<<<<<< HEAD
                if (finalMemberValue.Value is string && ShouldSerializeUsingParse(memberValue.MemberType))
=======
                if (finalMemberValue.Value is string && ShouldSerializeUsingParse(memberValue, false))
>>>>>>> 573656ac
                {
                    var tempValue = memberValue.Value;
                    memberValue.Value = finalMemberValue.Value;

                    var parsedValue = DeserializeUsingObjectParse(context, memberValue);
                    if (parsedValue != null)
                    {
                        finalMemberValue.Value = parsedValue;
                    }
                    else
                    {
                        memberValue.Value = tempValue;
                    }
                }

                return SerializationObject.SucceededToDeserialize(context.ModelType, memberValue.MemberGroup, memberValue.Name, finalMemberValue.Value);
            }

            return SerializationObject.FailedToDeserialize(context.ModelType, memberValue.MemberGroup, memberValue.Name);
        }

        /// <summary>
        /// Gets the context.
        /// </summary>
        /// <param name="model">The model, can be <c>null</c> for value types.</param>
        /// <param name="modelType">Type of the model.</param>
        /// <param name="stream">The stream.</param>
        /// <param name="contextMode">The context mode.</param>
        /// <returns>ISerializationContext{SerializationInfo}.</returns>
        protected override ISerializationContext<BinarySerializationContextInfo> GetContext(object model, Type modelType, Stream stream, SerializationContextMode contextMode)
        {
            return GetContext(model, modelType, stream, contextMode, null);
        }

        /// <summary>
        /// Gets the context.
        /// </summary>
        /// <param name="model">The model, can be <c>null</c> for value types.</param>
        /// <param name="modelType">Type of the model.</param>
        /// <param name="stream">The stream.</param>
        /// <param name="contextMode">The context mode.</param>
        /// <param name="memberValues">The member values.</param>
        /// <returns>The serialization context.</returns>
        private ISerializationContext<BinarySerializationContextInfo> GetContext(object model, Type modelType, Stream stream, SerializationContextMode contextMode, List<MemberValue> memberValues)
        {
            var serializationInfo = new SerializationInfo(model.GetType(), new FormatterConverter());
            var binaryFormatter = CreateBinaryFormatter(contextMode);

            if (memberValues == null)
            {
                memberValues = new List<MemberValue>();
            }

            var contextInfo = new BinarySerializationContextInfo(serializationInfo, memberValues, binaryFormatter);

            return new SerializationContext<BinarySerializationContextInfo>(model, modelType, contextInfo, contextMode);
        }

        /// <summary>
        /// Called before the serializer starts serializing an object.
        /// </summary>
        /// <param name="context">The context.</param>
        protected override void BeforeSerialization(ISerializationContext<BinarySerializationContextInfo> context)
        {
            base.BeforeSerialization(context);

            var referenceManager = context.ReferenceManager;
            if (referenceManager.Count == 0)
            {
                Log.Debug("Reference manager contains no objects yet, adding initial reference which is the first model in the graph");

                referenceManager.GetInfo(context.Model);
            }
        }

        /// <summary>
        /// Called before the serializer starts deserializing an object.
        /// </summary>
        /// <param name="context">The context.</param>
        protected override void BeforeDeserialization(ISerializationContext<BinarySerializationContextInfo> context)
        {
            // We need to deserialize the list of properties manually
            var serializationContext = context.Context;
            var serializationInfo = serializationContext.SerializationInfo;

            if (serializationContext.MemberValues.Count > 0)
            {
                // Already done, this is probably a top-level object in the binary deserialization
                return;
            }

            // Note: the ModelBase.serialization.binary.cs also contains logic to add models to the reference manager
            // because the binary serialization is used bottom => top which is not good if we need the references.
            try
            {
                var graphId = (int)serializationInfo.GetValue(GraphId, typeof(int));
                if (graphId != 0)
                {
                    var referenceManager = context.ReferenceManager;
                    if (referenceManager.GetInfoById(graphId) == null)
                    {
                        referenceManager.RegisterManually(graphId, context.Model);
                    }
                }
            }
            catch (Exception)
            {
                // Swallow
            }

            try
            {
                var shouldSerializeAsCollection = ShouldSerializeAsCollection(context.ModelType);
                if (shouldSerializeAsCollection)
                {
                    var collection = serializationInfo.GetValue(CollectionName, context.ModelType);
                    var memberValue = new MemberValue(SerializationMemberGroup.Collection, context.ModelType, context.ModelType, CollectionName, CollectionName, collection);
                    serializationContext.MemberValues.Add(memberValue);
                }
                else
                {
                    // NOTE: this will deserialize a list of PropertyValue objects to maintain backwards compatibility!
                    var propertyValues = (List<PropertyValue>)serializationInfo.GetValue(PropertyValuesKey, typeof(List<PropertyValue>));
                    var memberValues = ConvertPropertyValuesToMemberValues(context, context.ModelType, propertyValues);
                    serializationContext.MemberValues.AddRange(memberValues);
                }
            }
            catch (Exception ex)
            {
                Log.Error(ex, "Failed to deserialize list of property values for object '{0}'", context.ModelType.FullName);
            }
        }

        /// <summary>
        /// Called after the serializer has serialized an object.
        /// </summary>
        /// <param name="context">The context.</param>
        protected override void AfterSerialization(ISerializationContext<BinarySerializationContextInfo> context)
        {
            // We need to add the serialized property values to the serialization info manually here
            var serializationContext = context.Context;

            // Note: since this serialize adds the items *after* serializing, don't add if we already did add it to this context
            if (serializationContext.PropertyValues.Count > 0)
            {
                return;
            }

            var serializationInfo = serializationContext.SerializationInfo;
            var memberValues = serializationContext.MemberValues;
            var propertyValues = ConvertMemberValuesToPropertyValues(context, memberValues);

            serializationContext.PropertyValues.AddRange(propertyValues);

            serializationInfo.AddValue(PropertyValuesKey, propertyValues);

            var referenceManager = context.ReferenceManager;
            var referenceInfo = referenceManager.GetInfo(context.Model);
            serializationInfo.AddValue(GraphId, referenceInfo.Id);
        }

        /// <summary>
        /// Appends the context to stream.
        /// </summary>
        /// <param name="context">The context.</param>
        /// <param name="stream">The stream.</param>
        protected override void AppendContextToStream(ISerializationContext<BinarySerializationContextInfo> context, Stream stream)
        {
            var serializationContext = context.Context;
            var binaryFormatter = serializationContext.BinaryFormatter;

            // NOTE: We have to keep backwards compatibility and serialize as PropertyValues list
            var propertyValues = serializationContext.PropertyValues;

            binaryFormatter.Serialize(stream, propertyValues);
        }

        /// <summary>
        /// Shoulds the serialize model as collection.
        /// </summary>
        /// <param name="memberType">Type of the member.</param>
        /// <returns><c>true</c> if XXXX, <c>false</c> otherwise.</returns>
        protected override bool ShouldSerializeModelAsCollection(Type memberType)
        {
            // The binary serializer never serializes models as collections
            return false;
        }

        /// <summary>
        /// Configures the binary formatter.
        /// </summary>
        /// <param name="contextMode">The context mode.</param>
        /// <returns>The binary formatter.</returns>
        private BinaryFormatter CreateBinaryFormatter(SerializationContextMode contextMode)
        {
            var binaryFormatter = new BinaryFormatter();
            binaryFormatter.AssemblyFormat = FormatterAssemblyStyle.Simple;
            binaryFormatter.FilterLevel = TypeFilterLevel.Full;
            binaryFormatter.TypeFormat = FormatterTypeStyle.TypesWhenNeeded;

            if (contextMode == SerializationContextMode.Deserialization)
            {
                binaryFormatter.Binder = DeserializationBinder;
            }

            return binaryFormatter;
        }

        private List<PropertyValue> ConvertMemberValuesToPropertyValues(ISerializationContext context, List<MemberValue> memberValues)
        {
            var propertyValues = new List<PropertyValue>();

            var referenceManager = context.ReferenceManager;

            foreach (var memberValue in memberValues)
            {
                var propertyValue = new PropertyValue
                {
                    Name = memberValue.Name,
                    Value = memberValue.Value
                };

                if (memberValue.Value != null && memberValue.Value.GetType().IsClassType())
                {
                    var referenceInfo = referenceManager.GetInfo(memberValue.Value);
                    var shouldSerializeAsCollection = memberValue.MemberGroup == SerializationMemberGroup.Collection;
                    if (referenceInfo.IsFirstUsage || shouldSerializeAsCollection)
                    {
                        propertyValue.GraphId = referenceInfo.Id;
                    }
                    else
                    {
                        propertyValue.GraphRefId = referenceInfo.Id;
                        propertyValue.Value = null;
                    }
                }

                propertyValues.Add(propertyValue);
            }

            return propertyValues;
        }

        private List<MemberValue> ConvertPropertyValuesToMemberValues(ISerializationContext context, Type modelType, List<PropertyValue> propertyValues)
        {
            var memberValues = new List<MemberValue>();

            var referenceManager = context.ReferenceManager;

            foreach (var propertyValue in propertyValues)
            {
                var memberGroup = GetMemberGroup(modelType, propertyValue.Name);
                var memberType = GetMemberType(modelType, propertyValue.Name);

                if (propertyValue.GraphId != 0)
                {
                    if (referenceManager.GetInfoById(propertyValue.GraphId) == null)
                    {
                        referenceManager.RegisterManually(propertyValue.GraphId, propertyValue.Value);
                    }
                }

                if (propertyValue.GraphRefId != 0)
                {
                    var graphId = propertyValue.GraphRefId;
                    var referenceInfo = referenceManager.GetInfoById(graphId);
                    if (referenceInfo == null)
                    {
                        Log.Error("Expected to find graph object with id '{0}' in ReferenceManager, but it was not found. Defaulting value for member '{1}' to null", graphId, propertyValue.Name);
                        propertyValue.Value = null;
                    }
                    else
                    {
                        propertyValue.Value = referenceInfo.Instance;
                    }
                }

                var memberValue = new MemberValue(memberGroup, modelType, memberType, propertyValue.Name, propertyValue.Name, propertyValue.Value);
                memberValues.Add(memberValue);
            }

            return memberValues;
        }
        #endregion
    }
}

#endif<|MERGE_RESOLUTION|>--- conflicted
+++ resolved
@@ -162,11 +162,7 @@
 
             if (finalMemberValue != null)
             {
-<<<<<<< HEAD
-                if (finalMemberValue.Value is string && ShouldSerializeUsingParse(memberValue.MemberType))
-=======
                 if (finalMemberValue.Value is string && ShouldSerializeUsingParse(memberValue, false))
->>>>>>> 573656ac
                 {
                     var tempValue = memberValue.Value;
                     memberValue.Value = finalMemberValue.Value;
