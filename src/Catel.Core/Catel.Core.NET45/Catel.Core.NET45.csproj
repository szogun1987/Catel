--- conflicted
+++ resolved
@@ -384,6 +384,9 @@
     <Compile Include="..\Catel.Core.NET40\Filtering\CompositePredicate.cs">
       <Link>Filtering\CompositePredicate.cs</Link>
     </Compile>
+    <Compile Include="..\Catel.Core.NET40\Filtering\Interfaces\ICompositeFilter.cs">
+      <Link>Filtering\Interfaces\ICompositeFilter.cs</Link>
+    </Compile>
     <Compile Include="..\Catel.Core.NET40\Fluent\Interfaces\IFluent.cs">
       <Link>Fluent\Interfaces\IFluent.cs</Link>
     </Compile>
@@ -483,6 +486,9 @@
     <Compile Include="..\Catel.Core.NET40\IoC\Extensions\RegistrationConventionHandlerExtensions.cs">
       <Link>IoC\Extensions\RegistrationConventionHandlerExtensions.cs</Link>
     </Compile>
+    <Compile Include="..\Catel.Core.NET40\IoC\Extensions\ServiceLocatorExtensions.conventions.cs">
+      <Link>IoC\Extensions\ServiceLocatorExtensions.conventions.cs</Link>
+    </Compile>
     <Compile Include="..\Catel.Core.NET40\IoC\Extensions\ServiceLocatorExtensions.cs">
       <Link>IoC\Extensions\ServiceLocatorExtensions.cs</Link>
     </Compile>
@@ -522,13 +528,11 @@
     <Compile Include="..\Catel.Core.NET40\IoC\IoCConfiguration.cs">
       <Link>IoC\IoCConfiguration.cs</Link>
     </Compile>
-<<<<<<< HEAD
+    <Compile Include="..\Catel.Core.NET40\IoC\RegistrationConventionHandler.cs">
+      <Link>IoC\RegistrationConventionHandler.cs</Link>
+    </Compile>
     <Compile Include="..\Catel.Core.NET40\IoC\LateBoundImplementation.cs">
       <Link>IoC\LateBoundImplementation.cs</Link>
-=======
-    <Compile Include="..\Catel.Core.NET40\IoC\RegistrationConventionHandler.cs">
-      <Link>IoC\RegistrationConventionHandler.cs</Link>
->>>>>>> 9c2f25fe
     </Compile>
     <Compile Include="..\Catel.Core.NET40\IoC\RegistrationInfo.cs">
       <Link>IoC\RegistrationInfo.cs</Link>
