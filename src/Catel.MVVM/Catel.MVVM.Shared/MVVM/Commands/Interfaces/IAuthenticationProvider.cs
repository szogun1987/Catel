﻿// --------------------------------------------------------------------------------------------------------------------
// <copyright file="IAuthenticationProvider.cs" company="Catel development team">
//   Copyright (c) 2008 - 2015 Catel development team. All rights reserved.
// </copyright>
// --------------------------------------------------------------------------------------------------------------------

#pragma warning disable 3021 // 'type' does not need a CLSCompliant attribute because the assembly does not have a CLSCompliant attribute

namespace Catel.MVVM
{
    using System;
    using Catel.MVVM.Views;

#if NETFX_CORE
    using View = global::Windows.UI.Xaml.FrameworkElement;
#elif ANDROID
    using View = global::Android.Views.View;
#elif IOS
<<<<<<< HEAD
    using View = MonoTouch.UIKit.UIView;
=======
    using View = UIKit.UIView;
>>>>>>> 0633c9d4
#elif XAMARIN_FORMS
    using View = global::Xamarin.Forms.VisualElement;
#else
    using View = System.Windows.FrameworkElement;
#endif

    /// <summary>
    /// Interface to allow an authentication mechanism to control the CanExecute state of a command.
    /// </summary>
    [CLSCompliant(false)]
    public interface IAuthenticationProvider
    {
        /// <summary>
        /// Determines whether the specified <paramref name="command"/> can be executed. The class implementing this interface
        /// can use any required method to check the command.
        /// <para />
        /// It is recommended to use the <see cref="ICatelCommand.Tag"/> property to identify a command.
        /// </summary>
        /// <param name="command">The command that is requested.</param>
        /// <param name="commandParameter">The command parameter.</param>
        /// <returns>
        /// 	<c>true</c> if the specified command can be excecuted; otherwise, <c>false</c>.
        /// </returns>
        /// <remarks>
        /// The <c>CanExecute</c> state of a command is queried a lot. The command itself does not cache any results because
        /// it is not aware of role or identity changes. If caching is required, this must be implemented in the class implementing
        /// the <see cref="IAuthenticationProvider"/> interface.a
        /// </remarks>
        bool CanCommandBeExecuted(ICatelCommand command, object commandParameter);

        /// <summary>
        /// Determines whether the user has access to the specified <paramref name="element"/>. This method is invoked
        /// by the <c>Authentication</c> behavior, and can be used to disable or hide UI elements based on a role or any
        /// other authentication mechanism.
        /// <para />
        /// This method will only be called for UI elements with the <c>Authentication</c> behavior.
        /// </summary>
        /// <param name="element">The element.</param>
        /// <param name="tag">The tag, retrieved from <c>FrameworkElement.Tag</c>.</param>
        /// <param name="authenticationTag">The authentication tag specified by the calling object.</param>
        /// <returns>
        /// 	<c>true</c> if the user has access to the specified UI element; otherwise, <c>false</c>.
        /// </returns>
        [CLSCompliant(false)]
        bool HasAccessToUIElement(View element, object tag, object authenticationTag);
    }
}<|MERGE_RESOLUTION|>--- conflicted
+++ resolved
@@ -16,11 +16,7 @@
 #elif ANDROID
     using View = global::Android.Views.View;
 #elif IOS
-<<<<<<< HEAD
-    using View = MonoTouch.UIKit.UIView;
-=======
     using View = UIKit.UIView;
->>>>>>> 0633c9d4
 #elif XAMARIN_FORMS
     using View = global::Xamarin.Forms.VisualElement;
 #else
