﻿// --------------------------------------------------------------------------------------------------------------------
// <copyright file="IAuthenticationProvider.cs" company="Catel development team">
//   Copyright (c) 2008 - 2015 Catel development team. All rights reserved.
// </copyright>
// --------------------------------------------------------------------------------------------------------------------

#pragma warning disable 3021 // 'type' does not need a CLSCompliant attribute because the assembly does not have a CLSCompliant attribute

namespace Catel.MVVM
{
    using System;
    using Catel.MVVM.Views;

#if NETFX_CORE
    using View = global::Windows.UI.Xaml.FrameworkElement;
#elif ANDROID
    using View = global::Android.Views.View;
#elif IOS
<<<<<<< HEAD
    using View = MonoTouch.UIKit.UIView;
#elif XAMARIN_FORMS
    using View = global::Xamarin.Forms.VisualElement;
=======
    using View = UIKit.UIView;
>>>>>>> 38e8d4ee
#else
    using View = System.Windows.FrameworkElement;
#endif

    /// <summary>
    /// Interface to allow an authentication mechanism to control the CanExecute state of a command.
    /// </summary>
    [CLSCompliant(false)]
    public interface IAuthenticationProvider
    {
        /// <summary>
        /// Determines whether the specified <paramref name="command"/> can be executed. The class implementing this interface
        /// can use any required method to check the command.
        /// <para />
        /// It is recommended to use the <see cref="ICatelCommand.Tag"/> property to identify a command.
        /// </summary>
        /// <param name="command">The command that is requested.</param>
        /// <param name="commandParameter">The command parameter.</param>
        /// <returns>
        /// 	<c>true</c> if the specified command can be excecuted; otherwise, <c>false</c>.
        /// </returns>
        /// <remarks>
        /// The <c>CanExecute</c> state of a command is queried a lot. The command itself does not cache any results because
        /// it is not aware of role or identity changes. If caching is required, this must be implemented in the class implementing
        /// the <see cref="IAuthenticationProvider"/> interface.a
        /// </remarks>
        bool CanCommandBeExecuted(ICatelCommand command, object commandParameter);

        /// <summary>
        /// Determines whether the user has access to the specified <paramref name="element"/>. This method is invoked
        /// by the <c>Authentication</c> behavior, and can be used to disable or hide UI elements based on a role or any
        /// other authentication mechanism.
        /// <para />
        /// This method will only be called for UI elements with the <c>Authentication</c> behavior.
        /// </summary>
        /// <param name="element">The element.</param>
        /// <param name="tag">The tag, retrieved from <c>FrameworkElement.Tag</c>.</param>
        /// <param name="authenticationTag">The authentication tag specified by the calling object.</param>
        /// <returns>
        /// 	<c>true</c> if the user has access to the specified UI element; otherwise, <c>false</c>.
        /// </returns>
        [CLSCompliant(false)]
        bool HasAccessToUIElement(View element, object tag, object authenticationTag);
    }
}<|MERGE_RESOLUTION|>--- conflicted
+++ resolved
@@ -16,13 +16,9 @@
 #elif ANDROID
     using View = global::Android.Views.View;
 #elif IOS
-<<<<<<< HEAD
-    using View = MonoTouch.UIKit.UIView;
+    using View = UIKit.UIView;
 #elif XAMARIN_FORMS
     using View = global::Xamarin.Forms.VisualElement;
-=======
-    using View = UIKit.UIView;
->>>>>>> 38e8d4ee
 #else
     using View = System.Windows.FrameworkElement;
 #endif
