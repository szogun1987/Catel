﻿<?xml version="1.0" encoding="utf-8"?>
<Project ToolsVersion="4.0" DefaultTargets="Build" xmlns="http://schemas.microsoft.com/developer/msbuild/2003">
  <Import Project="$(MSBuildExtensionsPath)\$(MSBuildToolsVersion)\Microsoft.Common.props" Condition="Exists('$(MSBuildExtensionsPath)\$(MSBuildToolsVersion)\Microsoft.Common.props')" />
  <PropertyGroup>
    <Configuration Condition=" '$(Configuration)' == '' ">Debug</Configuration>
    <Platform Condition=" '$(Platform)' == '' ">AnyCPU</Platform>
    <ProjectGuid>{6BCC1122-5F7E-4322-9D18-C28E86B7F459}</ProjectGuid>
    <OutputType>Library</OutputType>
    <AppDesignerFolder>Properties</AppDesignerFolder>
    <RootNamespace>Catel</RootNamespace>
    <AssemblyName>Catel.Extensions.Interception</AssemblyName>
    <TargetFrameworkVersion>v4.5</TargetFrameworkVersion>
    <FileAlignment>512</FileAlignment>
<<<<<<< HEAD
    <FodyPath>..\..\..\lib\Fody.1.14.0</FodyPath>
=======
    <FodyPath>..\..\..\lib\Fody.1.13.12</FodyPath>
>>>>>>> 18668ab5
  </PropertyGroup>
  <PropertyGroup Condition=" '$(Configuration)|$(Platform)' == 'Debug|AnyCPU' ">
    <DebugSymbols>true</DebugSymbols>
    <DebugType>full</DebugType>
    <Optimize>false</Optimize>
    <OutputPath>..\..\..\output\debug\NET45\Catel.Extensions.Interception\</OutputPath>
    <DefineConstants>TRACE;DEBUG;NET; NET40</DefineConstants>
    <ErrorReport>prompt</ErrorReport>
    <WarningLevel>4</WarningLevel>
    <TreatWarningsAsErrors>true</TreatWarningsAsErrors>
    <DocumentationFile>..\..\..\output\debug\NET45\Catel.Extensions.Interception\Catel.Extensions.Interception.XML</DocumentationFile>
  </PropertyGroup>
  <PropertyGroup Condition=" '$(Configuration)|$(Platform)' == 'Release|AnyCPU' ">
    <DebugType>pdbonly</DebugType>
    <Optimize>true</Optimize>
    <OutputPath>..\..\..\output\release\NET45\Catel.Extensions.Interception\</OutputPath>
    <DefineConstants>TRACE;NET; NET40</DefineConstants>
    <ErrorReport>prompt</ErrorReport>
    <WarningLevel>4</WarningLevel>
    <DocumentationFile>..\..\..\output\release\NET45\Catel.Extensions.Interception\Catel.Extensions.Interception.XML</DocumentationFile>
    <TreatWarningsAsErrors>true</TreatWarningsAsErrors>
  </PropertyGroup>
  <ItemGroup>
    <Reference Include="Castle.Core">
      <HintPath>..\..\..\lib\Castle.Core.3.2.0\lib\net45\Castle.Core.dll</HintPath>
    </Reference>
    <Reference Include="Obsolete">
      <HintPath>..\..\..\lib\Obsolete.Fody.2.3.0\Lib\NET35\Obsolete.dll</HintPath>
      <Private>False</Private>
    </Reference>
    <Reference Include="System" />
    <Reference Include="System.Core" />
    <Reference Include="System.Xml.Linq" />
    <Reference Include="System.Data.DataSetExtensions" />
    <Reference Include="Microsoft.CSharp" />
    <Reference Include="System.Data" />
    <Reference Include="System.Xml" />
  </ItemGroup>
  <ItemGroup>
    <Compile Include="..\..\SolutionAssemblyInfo.cs">
      <Link>Properties\SolutionAssemblyInfo.cs</Link>
    </Compile>
<<<<<<< HEAD
    <Compile Include="..\Catel.Extensions.Interception.NET40\ModuleInitializer.cs">
      <Link>ModuleInitializer.cs</Link>
=======
    <Compile Include="..\Catel.Extensions.Interception.NET40\Adapters\InterceptorAdapter.cs">
      <Link>Adapters\InterceptorAdapter.cs</Link>
    </Compile>
    <Compile Include="..\Catel.Extensions.Interception.NET40\Adapters\InvocationAdapter.cs">
      <Link>Adapters\InvocationAdapter.cs</Link>
    </Compile>
    <Compile Include="..\Catel.Extensions.Interception.NET40\Attributes\DoNotInterceptAttribute.cs">
      <Link>Attributes\DoNotInterceptAttribute.cs</Link>
    </Compile>
    <Compile Include="..\Catel.Extensions.Interception.NET40\Callbacks\Callback.cs">
      <Link>Callbacks\Callback.cs</Link>
    </Compile>
    <Compile Include="..\Catel.Extensions.Interception.NET40\Callbacks\CallbackBase.cs">
      <Link>Callbacks\CallbackBase.cs</Link>
    </Compile>
    <Compile Include="..\Catel.Extensions.Interception.NET40\Callbacks\Interfaces\ICallbackVisitor.cs">
      <Link>Callbacks\Interfaces\ICallbackVisitor.cs</Link>
    </Compile>
    <Compile Include="..\Catel.Extensions.Interception.NET40\Callbacks\OnAfterCallback.cs">
      <Link>Callbacks\OnAfterCallback.cs</Link>
    </Compile>
    <Compile Include="..\Catel.Extensions.Interception.NET40\Callbacks\OnBeforeCallback.cs">
      <Link>Callbacks\OnBeforeCallback.cs</Link>
    </Compile>
    <Compile Include="..\Catel.Extensions.Interception.NET40\Callbacks\OnCatchCallback.cs">
      <Link>Callbacks\OnCatchCallback.cs</Link>
    </Compile>
    <Compile Include="..\Catel.Extensions.Interception.NET40\Callbacks\OnFinallyCallback.cs">
      <Link>Callbacks\OnFinallyCallback.cs</Link>
    </Compile>
    <Compile Include="..\Catel.Extensions.Interception.NET40\Callbacks\OnInvokeCallback.cs">
      <Link>Callbacks\OnInvokeCallback.cs</Link>
    </Compile>
    <Compile Include="..\Catel.Extensions.Interception.NET40\Callbacks\OnReturnCallback.cs">
      <Link>Callbacks\OnReturnCallback.cs</Link>
    </Compile>
    <Compile Include="..\Catel.Extensions.Interception.NET40\Callbacks\SelectCallbackVisitor.cs">
      <Link>Callbacks\SelectCallbackVisitor.cs</Link>
    </Compile>
    <Compile Include="..\Catel.Extensions.Interception.NET40\Collections\CallbackCollection.cs">
      <Link>Collections\CallbackCollection.cs</Link>
    </Compile>
    <Compile Include="..\Catel.Extensions.Interception.NET40\Collections\StateInterceptorCollection.cs">
      <Link>Collections\StateInterceptorCollection.cs</Link>
    </Compile>
    <Compile Include="..\Catel.Extensions.Interception.NET40\Definitions\Interfaces\IMemberDefinition.cs">
      <Link>Definitions\Interfaces\IMemberDefinition.cs</Link>
    </Compile>
    <Compile Include="..\Catel.Extensions.Interception.NET40\Definitions\MemberDefinition.cs">
      <Link>Definitions\MemberDefinition.cs</Link>
    </Compile>
    <Compile Include="..\Catel.Extensions.Interception.NET40\Exceptions\ProxyInitializationException.cs">
      <Link>Exceptions\ProxyInitializationException.cs</Link>
    </Compile>
    <Compile Include="..\Catel.Extensions.Interception.NET40\Extensions\EnumerableExtensions.cs">
      <Link>Extensions\EnumerableExtensions.cs</Link>
    </Compile>
    <Compile Include="..\Catel.Extensions.Interception.NET40\Extensions\ExpressionExtensions.cs">
      <Link>Extensions\ExpressionExtensions.cs</Link>
    </Compile>
    <Compile Include="..\Catel.Extensions.Interception.NET40\Extensions\MethodInfoExtensions.cs">
      <Link>Extensions\MethodInfoExtensions.cs</Link>
    </Compile>
    <Compile Include="..\Catel.Extensions.Interception.NET40\Extensions\ServiceLocatorExtensions.cs">
      <Link>Extensions\ServiceLocatorExtensions.cs</Link>
    </Compile>
    <Compile Include="..\Catel.Extensions.Interception.NET40\Factories\Interfaces\IProxyFactory.cs">
      <Link>Factories\Interfaces\IProxyFactory.cs</Link>
    </Compile>
    <Compile Include="..\Catel.Extensions.Interception.NET40\Factories\ProxyFactory.cs">
      <Link>Factories\ProxyFactory.cs</Link>
    </Compile>
    <Compile Include="..\Catel.Extensions.Interception.NET40\Handlers\CallbackHandler.cs">
      <Link>Handlers\CallbackHandler.cs</Link>
    </Compile>
    <Compile Include="..\Catel.Extensions.Interception.NET40\Handlers\HandlerBase.cs">
      <Link>Handlers\HandlerBase.cs</Link>
    </Compile>
    <Compile Include="..\Catel.Extensions.Interception.NET40\Handlers\InterceptorHandler.cs">
      <Link>Handlers\InterceptorHandler.cs</Link>
    </Compile>
    <Compile Include="..\Catel.Extensions.Interception.NET40\Handlers\Interfaces\ICallbackHandler.cs">
      <Link>Handlers\Interfaces\ICallbackHandler.cs</Link>
    </Compile>
    <Compile Include="..\Catel.Extensions.Interception.NET40\Handlers\Interfaces\IInterceptorHandler.cs">
      <Link>Handlers\Interfaces\IInterceptorHandler.cs</Link>
    </Compile>
    <Compile Include="..\Catel.Extensions.Interception.NET40\Interceptors\ContextInterceptor.cs">
      <Link>Interceptors\ContextInterceptor.cs</Link>
    </Compile>
    <Compile Include="..\Catel.Extensions.Interception.NET40\Interceptors\FunctionInterceptor.cs">
      <Link>Interceptors\FunctionInterceptor.cs</Link>
    </Compile>
    <Compile Include="..\Catel.Extensions.Interception.NET40\Interceptors\InterceptorBase.cs">
      <Link>Interceptors\InterceptorBase.cs</Link>
    </Compile>
    <Compile Include="..\Catel.Extensions.Interception.NET40\Interceptors\Interfaces\IInterceptor.cs">
      <Link>Interceptors\Interfaces\IInterceptor.cs</Link>
    </Compile>
    <Compile Include="..\Catel.Extensions.Interception.NET40\Interceptors\Interfaces\IStateInterceptor.cs">
      <Link>Interceptors\Interfaces\IStateInterceptor.cs</Link>
    </Compile>
    <Compile Include="..\Catel.Extensions.Interception.NET40\Interceptors\StateInterceptor.cs">
      <Link>Interceptors\StateInterceptor.cs</Link>
    </Compile>
    <Compile Include="..\Catel.Extensions.Interception.NET40\Invocations\Interfaces\IInvocation.cs">
      <Link>Invocations\Interfaces\IInvocation.cs</Link>
>>>>>>> 18668ab5
    </Compile>
    <Compile Include="..\Catel.Extensions.Interception.NET40\Properties\AssemblyInfo.cs">
      <Link>Properties\AssemblyInfo.cs</Link>
    </Compile>
    <Compile Include="..\Catel.Extensions.Interception.NET40\Utilities\Confirm.cs">
      <Link>Utilities\Confirm.cs</Link>
    </Compile>
    <Compile Include="..\Catel.Extensions.Interception.NET40\Utilities\It.cs">
      <Link>Utilities\It.cs</Link>
    </Compile>
    <Compile Include="..\Catel.Extensions.Interception.NET40\Utilities\Require.cs">
      <Link>Utilities\Require.cs</Link>
    </Compile>
    <Compile Include="ModuleInitializer.cs" />
  </ItemGroup>
  <ItemGroup>
    <ProjectReference Include="..\..\Catel.Core\Catel.Core.NET45\Catel.Core.NET45.csproj">
      <Project>{d748be60-bad6-4d1b-be5a-c24943a56594}</Project>
      <Name>Catel.Core.NET45</Name>
    </ProjectReference>
  </ItemGroup>
  <ItemGroup>
    <Content Include="FodyWeavers.xml" />
  </ItemGroup>
  <ItemGroup>
    <None Include="Fody.targets" />
    <None Include="packages.config" />
  </ItemGroup>
  <Import Project="$(MSBuildToolsPath)\Microsoft.CSharp.targets" />
  <!-- To modify your build process, add your task inside one of the targets below and uncomment it. 
       Other similar extension points exist, see Microsoft.Common.targets.
  <Target Name="BeforeBuild">
  </Target>
  <Target Name="AfterBuild">
  </Target>
  -->
  <Import Project="$(ProjectDir)\..\..\..\Tools\Pepita\PepitaGet.targets" />
  <Import Project="Fody.targets" />
</Project><|MERGE_RESOLUTION|>--- conflicted
+++ resolved
@@ -11,11 +11,7 @@
     <AssemblyName>Catel.Extensions.Interception</AssemblyName>
     <TargetFrameworkVersion>v4.5</TargetFrameworkVersion>
     <FileAlignment>512</FileAlignment>
-<<<<<<< HEAD
     <FodyPath>..\..\..\lib\Fody.1.14.0</FodyPath>
-=======
-    <FodyPath>..\..\..\lib\Fody.1.13.12</FodyPath>
->>>>>>> 18668ab5
   </PropertyGroup>
   <PropertyGroup Condition=" '$(Configuration)|$(Platform)' == 'Debug|AnyCPU' ">
     <DebugSymbols>true</DebugSymbols>
@@ -58,10 +54,9 @@
     <Compile Include="..\..\SolutionAssemblyInfo.cs">
       <Link>Properties\SolutionAssemblyInfo.cs</Link>
     </Compile>
-<<<<<<< HEAD
     <Compile Include="..\Catel.Extensions.Interception.NET40\ModuleInitializer.cs">
       <Link>ModuleInitializer.cs</Link>
-=======
+    </Compile>
     <Compile Include="..\Catel.Extensions.Interception.NET40\Adapters\InterceptorAdapter.cs">
       <Link>Adapters\InterceptorAdapter.cs</Link>
     </Compile>
@@ -169,7 +164,6 @@
     </Compile>
     <Compile Include="..\Catel.Extensions.Interception.NET40\Invocations\Interfaces\IInvocation.cs">
       <Link>Invocations\Interfaces\IInvocation.cs</Link>
->>>>>>> 18668ab5
     </Compile>
     <Compile Include="..\Catel.Extensions.Interception.NET40\Properties\AssemblyInfo.cs">
       <Link>Properties\AssemblyInfo.cs</Link>
@@ -183,7 +177,6 @@
     <Compile Include="..\Catel.Extensions.Interception.NET40\Utilities\Require.cs">
       <Link>Utilities\Require.cs</Link>
     </Compile>
-    <Compile Include="ModuleInitializer.cs" />
   </ItemGroup>
   <ItemGroup>
     <ProjectReference Include="..\..\Catel.Core\Catel.Core.NET45\Catel.Core.NET45.csproj">
